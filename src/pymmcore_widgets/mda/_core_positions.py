from __future__ import annotations

<<<<<<< HEAD
from dataclasses import dataclass
from typing import TYPE_CHECKING, Any
=======
from typing import TYPE_CHECKING, Any, cast
>>>>>>> 603125a8

from fonticon_mdi6 import MDI6
from pymmcore_plus import CMMCorePlus
from pymmcore_plus._logger import logger
from pymmcore_plus._util import retry
from qtpy.QtWidgets import QCheckBox, QWidget, QWidgetAction
from superqt.utils import signals_blocked

from pymmcore_widgets.useq_widgets import PositionTable
from pymmcore_widgets.useq_widgets._column_info import (
    ButtonColumn,
    WdgGetSet,
)
from pymmcore_widgets.useq_widgets._positions import MDAButton, SubSeqColumn, _MDAPopup

if TYPE_CHECKING:
    from typing import TypedDict

<<<<<<< HEAD
    import useq
=======
    from pymmcore_widgets.useq_widgets._column_info import (
        FloatColumn,
        TableDoubleSpinBox,
        WidgetColumn,
    )
>>>>>>> 603125a8

    class SaveInfo(TypedDict):
        save_dir: str
        file_name: str
        split_positions: bool
        should_save: bool


class CoreConnectedMDAButton(MDAButton):
    """MDAButton that is connected to the core."""

    def __init__(self) -> None:
        super().__init__()

    def _on_click(self) -> None:
        dialog = _MDAPopup(self._value, self, core_connected=True)
        if dialog.exec():
            self.setValue(dialog.mda_tabs.value())


_CoreConnectedMDAButton = WdgGetSet(
    CoreConnectedMDAButton,
    CoreConnectedMDAButton.value,
    CoreConnectedMDAButton.setValue,
    lambda w, cb: w.valueChanged.connect(cb),
)


@dataclass(frozen=True)
class CoreConnectedSubSeqColumn(SubSeqColumn):
    """Column for editing a `useq.MDASequence`."""

    data_type: WdgGetSet = _CoreConnectedMDAButton


class CoreConnectedPositionTable(PositionTable):
    SEQ = CoreConnectedSubSeqColumn(key="sequence", header="Sub-Sequence", default=None)

    def __init__(
        self,
        rows: int = 0,
        mmcore: CMMCorePlus | None = None,
        parent: QWidget | None = None,
    ):
        super().__init__(rows, parent)
        self._mmc = mmcore or CMMCorePlus.instance()

        self.move_to_selection = QCheckBox("Move Stage to Selected Point")
        # add a button to update XY to the current position
        self._xy_btn_col = ButtonColumn(
            key="xy_btn", glyph=MDI6.arrow_right, on_click=self._set_xy_from_core
        )
        self._z_btn_col = ButtonColumn(
            key="z_btn", glyph=MDI6.arrow_left, on_click=self._set_z_from_core
        )
        self._af_btn_col = ButtonColumn(
            key="af_btn", glyph=MDI6.arrow_left, on_click=self._set_af_from_core
        )
        self.table().addColumn(self._xy_btn_col, self.table().indexOf(self.X))
        self.table().addColumn(self._z_btn_col, self.table().indexOf(self.Z) + 1)
        self.table().addColumn(self._af_btn_col, self.table().indexOf(self.AF) + 1)

        # when a new row is inserted, call _on_rows_inserted
        # to update the new values from the core position
        self.table().model().rowsInserted.connect(self._on_rows_inserted)

        # when a new row is inserted, call _on_rows_inserted
        # to update the new values from the core position
        self.table().model().rowsInserted.connect(self._on_rows_inserted)

        # add move_to_selection to toolbar and link up callback
        toolbar = self.toolBar()
        action0 = next(x for x in toolbar.children() if isinstance(x, QWidgetAction))
        toolbar.insertWidget(action0, self.move_to_selection)
        self.table().itemSelectionChanged.connect(self._on_selection_change)

        # connect
        self.move_to_selection.toggled.connect(self._on_move_to_selection_toggled)
        self._mmc.events.systemConfigurationLoaded.connect(self._on_sys_config_loaded)
        self._mmc.events.propertyChanged.connect(self._on_property_changed)

        self.destroyed.connect(self._disconnect)

        self._on_sys_config_loaded()

    def value(
        self, exclude_unchecked: bool = True, exclude_hidden_cols: bool = True
    ) -> tuple[useq.Position, ...]:
        """Return the current value of the table as a list of channels.

        Overridden to remove the X and Y values if the columns are hidden.
        """
        value = super().value(
            exclude_unchecked=exclude_unchecked, exclude_hidden_cols=exclude_hidden_cols
        )

        x_col, y_col = self.table().indexOf(self.X), self.table().indexOf(self.Y)
        if not self.table().isColumnHidden(x_col) or not self.table().isColumnHidden(
            y_col
        ):
            return value

        _value = [v.replace(x=None, y=None) for v in value]
        return tuple(_value)

    # ----------------------- private methods -----------------------

    def _on_move_to_selection_toggled(self, checked: bool) -> None:
        """Hide/show the axes "set button" and set table as RedaOnly."""
        self._hide_widget_columns(
            checked, [self._xy_btn_col, self._z_btn_col, self.SEQ]
        )
        self._set_read_only_float_columns(checked, [self.X, self.Y, self.Z])

    def _hide_widget_columns(self, hide: bool, buttons: list[WidgetColumn]) -> None:
        """Hide/show the given ButtonColumn."""
        for btn in buttons:
            col = self.table().indexOf(btn)
            self.table().setColumnHidden(col, hide)

    def _set_read_only_float_columns(
        self, read_only: bool, columns: list[FloatColumn]
    ) -> None:
        """Set the read only state of the given FloatColumn."""
        for column in columns:
            col = self.table().indexOf(column)
            for row in range(self.table().rowCount()):
                wdg = cast("TableDoubleSpinBox", self.table().cellWidget(row, col))
                wdg.lineEdit().setReadOnly(read_only)

    def _on_sys_config_loaded(self) -> None:
        """Update the table when the system configuration is loaded."""
        self._update_xy_enablement()
        self._update_z_enablement()
        self._update_autofocus_enablement()
        # need to trigger this manually since the autofocus checkbox is not checked
        # by default
        self._on_use_af_toggled(False)

    def _on_property_changed(self, device: str, prop: str, _val: str = "") -> None:
        """Update the autofocus device combo box when the autofocus device changes."""
        if device == "Core":
            if prop == "XYStage":
                self._update_xy_enablement()
            elif prop == "Focus":
                self._update_z_enablement()
            elif prop == "AutoFocus":
                self._update_autofocus_enablement()

    def _update_xy_enablement(self) -> None:
        """Enable/disable the XY columns and button."""
        xy_device = self._mmc.getXYStageDevice()
        x_col = self.table().indexOf(self.X)
        y_col = self.table().indexOf(self.Y)
        xy_btn_col = self.table().indexOf(self._xy_btn_col)
        self.table().setColumnHidden(x_col, not bool(xy_device))
        self.table().setColumnHidden(y_col, not bool(xy_device))
        self.table().setColumnHidden(xy_btn_col, not bool(xy_device))

    def _update_z_enablement(self) -> None:
        """Enable/disable the Z columns and button."""
        z_device = bool(self._mmc.getFocusDevice())
        self.include_z.setEnabled(z_device)
        if not z_device:
            # but don't recheck it if it's already unchecked
            self.include_z.setChecked(False)
        self.include_z.setToolTip("" if z_device else "Focus device unavailable.")

    def _update_autofocus_enablement(self) -> None:
        """Update the autofocus device combo box."""
        af_device = self._mmc.getAutoFocusDevice()
        self.use_af.setText(f"Use {af_device}" or "Use Autofocus")
        self.use_af.setEnabled(bool(af_device))
        self.use_af.setEnabled(bool(af_device))
        self.use_af.setToolTip("" if af_device else "AutoFocus device unavailable.")

    def _add_row(self) -> None:
        """Add a new to the end of the table and use the current core position."""
        # note: _add_row is only called when act_add_row is triggered
        # (e.g. when the + button is clicked). Not when a row is added programmatically

        # block the signal that's going to be emitted until _on_rows_inserted
        # has had a chance to update the values from the current stage position
        with signals_blocked(self):
            super()._add_row()
        self.valueChanged.emit()

    def _on_rows_inserted(self, parent: Any, start: int, end: int) -> None:
        # when a new row is inserted by any means, populate it with default values
        # this is connected above in __init_ with self.model().rowsInserted.connect
        with signals_blocked(self):
            for row_idx in range(start, end + 1):
                self._set_xy_from_core(row_idx)
                self._set_z_from_core(row_idx)
                self._set_af_from_core(row_idx)
        self.valueChanged.emit()

    def _set_xy_from_core(self, row: int, col: int = 0) -> None:
        if self._mmc.getXYStageDevice():
            data = {
                self.X.key: self._mmc.getXPosition(),
                self.Y.key: self._mmc.getYPosition(),
            }
            self.table().setRowData(row, data)

    def _set_z_from_core(self, row: int, col: int = 0) -> None:
        if self._mmc.getFocusDevice():
            data = {self.Z.key: self._mmc.getZPosition()}
            self.table().setRowData(row, data)

    def _set_af_from_core(self, row: int, col: int = 0) -> None:
        if self._mmc.getAutoFocusDevice():
            data = {self.AF.key: self._mmc.getAutoFocusOffset()}
            self.table().setRowData(row, data)

    def _on_selection_change(self) -> None:
        if not self.move_to_selection.isChecked():
            return

        if not self._mmc.getXYStageDevice() and not self._mmc.getFocusDevice():
            return

        selected_rows: set[int] = {i.row() for i in self.table().selectedItems()}

        if len(selected_rows) == 1:
            row = next(iter(selected_rows))
            data = self.table().rowData(row)

            # check if autofocus is locked before moving
            _af_locked = self._mmc.isContinuousFocusLocked()

            if self._mmc.getXYStageDevice():
                x = data.get(self.X.key, self._mmc.getXPosition())
                y = data.get(self.Y.key, self._mmc.getYPosition())
                self._mmc.setXYPosition(x, y)

            if self._mmc.getFocusDevice() and self.include_z.isChecked():
                z = data.get(self.Z.key, self._mmc.getZPosition())
                self._mmc.setZPosition(z)

            if self._mmc.getAutoFocusDevice() and self.use_af.isChecked():
                af = data.get(self.AF.key, self._mmc.getAutoFocusOffset())
                self._mmc.setAutoFocusOffset(af)
                try:
                    self._perform_autofocus()
                    self._mmc.enableContinuousFocus(_af_locked)
                except RuntimeError as e:
                    logger.warning("Hardware autofocus failed. %s", e)

            self._mmc.waitForSystem()

    def _perform_autofocus(self) -> None:
        # run autofocus (run 3 times in case it fails)
        @retry(exceptions=RuntimeError, tries=3, logger=logger.warning)
        def _perform_full_focus() -> None:
            self._mmc.fullFocus()
            self._mmc.waitForSystem()

        self._mmc.waitForSystem()
        _perform_full_focus()

    def _on_include_z_toggled(self, checked: bool) -> None:
        super()._on_include_z_toggled(checked)
        z_btn_col = self.table().indexOf(self._z_btn_col)
        self.table().setColumnHidden(z_btn_col, not checked)

    def _on_use_af_toggled(self, checked: bool) -> None:
        super()._on_use_af_toggled(checked)
        af_btn_col = self.table().indexOf(self._af_btn_col)
        self.table().setColumnHidden(af_btn_col, not checked)

    def _disconnect(self) -> None:
        self._mmc.events.systemConfigurationLoaded.disconnect(
            self._on_sys_config_loaded
        )
        self._mmc.events.propertyChanged.disconnect(self._on_property_changed)<|MERGE_RESOLUTION|>--- conflicted
+++ resolved
@@ -1,11 +1,7 @@
 from __future__ import annotations
 
-<<<<<<< HEAD
 from dataclasses import dataclass
-from typing import TYPE_CHECKING, Any
-=======
 from typing import TYPE_CHECKING, Any, cast
->>>>>>> 603125a8
 
 from fonticon_mdi6 import MDI6
 from pymmcore_plus import CMMCorePlus
@@ -24,15 +20,13 @@
 if TYPE_CHECKING:
     from typing import TypedDict
 
-<<<<<<< HEAD
     import useq
-=======
+
     from pymmcore_widgets.useq_widgets._column_info import (
         FloatColumn,
         TableDoubleSpinBox,
         WidgetColumn,
     )
->>>>>>> 603125a8
 
     class SaveInfo(TypedDict):
         save_dir: str
