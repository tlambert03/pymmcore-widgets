from __future__ import annotations

from pathlib import Path
from typing import TYPE_CHECKING
from unittest.mock import patch

import pytest
import useq
from qtpy.QtCore import QTimer

from pymmcore_widgets.mda import MDAWidget
from pymmcore_widgets.mda._core_grid import CoreConnectedGridPlanWidget
from pymmcore_widgets.mda._core_positions import CoreConnectedPositionTable
from pymmcore_widgets.mda._core_z import CoreConnectedZPlanWidget
from pymmcore_widgets.useq_widgets._positions import _MDAPopup

if TYPE_CHECKING:
    from pymmcore_plus import CMMCorePlus
    from pytestqt.qtbot import QtBot


TEST_CONFIG = str(Path(__file__).parent / "test_config.cfg")
MDA = useq.MDASequence(
    time_plan=useq.TIntervalLoops(interval=0.01, loops=2),
    stage_positions=[(0, 1, 2), useq.Position(x=42, y=0, z=3)],
    channels=[{"config": "DAPI", "exposure": 1}],
    z_plan=useq.ZRangeAround(range=1, step=0.3),
    grid_plan=useq.GridRowsColumns(rows=2, columns=1),
    axis_order="tpgzc",
    keep_shutter_open_across=("z",),
)


def test_core_connected_mda_wdg(qtbot: QtBot):
    wdg = MDAWidget()
    core = wdg._mmc
    qtbot.addWidget(wdg)
    wdg.show()

    wdg.setValue(MDA)
    new_grid = MDA.grid_plan.replace(fov_width=512, fov_height=512)
    assert wdg.value().replace(metadata={}) == MDA.replace(grid_plan=new_grid)

    with qtbot.waitSignal(wdg._mmc.mda.events.sequenceFinished):
        wdg.control_btns.run_btn.click()

    assert wdg.control_btns.pause_btn.text() == "Pause"
    core.mda.events.sequencePauseToggled.emit(True)
    assert wdg.control_btns.pause_btn.text() == "Resume"
    core.mda.events.sequencePauseToggled.emit(False)
    assert wdg.control_btns.pause_btn.text() == "Pause"
    wdg.control_btns._disconnect()
    wdg._disconnect()


def test_core_connected_position_wdg(qtbot: QtBot, qapp) -> None:
    wdg = MDAWidget()
    qtbot.addWidget(wdg)
    wdg.show()

    pos_table = wdg.stage_positions
    assert isinstance(pos_table, CoreConnectedPositionTable)
    wdg.setValue(MDA)
    assert pos_table.table().rowCount() == 2

    p0 = pos_table.value()[0]
    assert p0.x == MDA.stage_positions[0].x
    assert p0.y == MDA.stage_positions[0].y
    assert p0.z == MDA.stage_positions[0].z

    wdg._mmc.setXYPosition(11, 22)
    wdg._mmc.setZPosition(33)
    xyidx = pos_table.table().indexOf(pos_table._xy_btn_col)
    z_idx = pos_table.table().indexOf(pos_table._z_btn_col)
    pos_table.table().cellWidget(0, xyidx).click()
    pos_table.table().cellWidget(0, z_idx).click()
    p0 = pos_table.value()[0]
    assert round(p0.x) == 11
    assert round(p0.y) == 22
    assert round(p0.z) == 33

    wdg._mmc.waitForSystem()
    pos_table.move_to_selection.setChecked(True)
    pos_table.table().selectRow(0)
    pos_table._on_selection_change()


def _assert_position_wdg_state(
    stage: str, pos_table: CoreConnectedPositionTable, is_hidden: bool
) -> None:
    """Assert the correct widget state for the given stage."""
    if stage == "XY":
        # both x and y columns should be hidden if XY device is not loaded/selected
        x_col = pos_table.table().indexOf(pos_table.X)
        y_col = pos_table.table().indexOf(pos_table.Y)
        x_hidden = pos_table.table().isColumnHidden(x_col)
        y_hidden = pos_table.table().isColumnHidden(y_col)
        assert x_hidden == is_hidden
        assert y_hidden == is_hidden
        # the set position button should be hidden if XY device is not loaded/selected
        xy_btn_col = pos_table.table().indexOf(pos_table._xy_btn_col)
        xy_btn_hidden = pos_table.table().isColumnHidden(xy_btn_col)
        assert xy_btn_hidden == is_hidden
        # values() should return None for x and y if XY device is not loaded/selected
        if is_hidden:
            xy = [(v.x, v.y) for v in pos_table.value()]
            assert all(x is None and y is None for x, y in xy)

    elif stage == "Z":
        # the set position button should be hidden
        z_btn_col = pos_table.table().indexOf(pos_table._z_btn_col)
        assert pos_table.table().isColumnHidden(z_btn_col)
        # values() should return None for z
        if is_hidden:
            z = [v.z for v in pos_table.value()]
            assert all(z is None for z in z)
        # the include z checkbox should be unchecked
        assert not pos_table.include_z.isChecked()
        # the include z checkbox should be disabled if Z device is not loaded/selected
        assert pos_table.include_z.isEnabled() == (not is_hidden)
        # tooltip should should change if Z device is not loaded/selected
        tooltip = "Focus device unavailable." if is_hidden else ""
        assert pos_table.include_z.toolTip() == tooltip

    elif stage == "Autofocus":
        # the set position button should be hidden
        af_btn_col = pos_table.table().indexOf(pos_table._af_btn_col)
        assert pos_table.table().isColumnHidden(af_btn_col)
        if is_hidden:
            sub_seq = [v.sequence for v in pos_table.value()]
            assert all(s is None for s in sub_seq)
        # the use autofocus checkbox should be unchecked
        assert not pos_table.use_af.isChecked()
        # the use autofocus checkbox should be disabled if Autofocus device is not
        # loaded/selected
        assert pos_table.use_af.isEnabled() == (not is_hidden)
        # tooltip should should change if Autofocus device is not loaded/selected
        tooltip = "AutoFocus device unavailable." if is_hidden else ""
        assert pos_table.use_af.toolTip() == tooltip


@pytest.mark.parametrize("stage", ["XY", "Z", "Autofocus"])
def test_core_connected_position_wdg_cfg_loaded(
    stage: str, qtbot: QtBot, global_mmcore: CMMCorePlus
) -> None:
    # stage device is not loaded, the respective columns should be hidden and
    # values() should return None. This behavior should change
    # when a new cfg stage device is loaded.
    mmc = global_mmcore
    mmc.unloadDevice(stage)

    wdg = MDAWidget()
    qtbot.addWidget(wdg)
    wdg.show()

    pos_table = wdg.stage_positions
    assert isinstance(pos_table, CoreConnectedPositionTable)

    wdg.setValue(MDA)

    # stage is not loaded
    _assert_position_wdg_state(stage, pos_table, is_hidden=True)

    with qtbot.waitSignal(mmc.events.systemConfigurationLoaded):
        mmc.loadSystemConfiguration(TEST_CONFIG)

    # stage is loaded (systemConfigurationLoaded is triggered)
    _assert_position_wdg_state(stage, pos_table, is_hidden=False)


@pytest.mark.parametrize("stage", ["XY", "Z", "Autofocus"])
def test_core_connected_position_wdg_property_changed(
    stage: str, qtbot: QtBot, global_mmcore: CMMCorePlus
) -> None:
    # if stage device are loaded but not set as default device, their respective columns
    # should be hidden and values() should return None. This behavior should change when
    # stage device is set as default device.
    mmc = global_mmcore

    with qtbot.waitSignal(mmc.events.propertyChanged):
        if stage == "XY":
            mmc.setProperty("Core", "XYStage", "")
        elif stage == "Z":
            mmc.setProperty("Core", "Focus", "")
        elif stage == "Autofocus":
            mmc.setProperty("Core", "AutoFocus", "")
        mmc.waitForSystem()

    wdg = MDAWidget()
    qtbot.addWidget(wdg)
    wdg.show()

    pos_table = wdg.stage_positions
    assert isinstance(pos_table, CoreConnectedPositionTable)

    wdg.setValue(MDA)

    # stage is not set as default device
    _assert_position_wdg_state(stage, pos_table, is_hidden=True)

    with qtbot.waitSignal(mmc.events.propertyChanged):
        if stage == "XY":
            mmc.setProperty("Core", "XYStage", "XY")
        elif stage == "Z":
            mmc.setProperty("Core", "Focus", "Z")
        elif stage == "Autofocus":
            mmc.setProperty("Core", "AutoFocus", "Autofocus")

    # stage is set as default device (propertyChanged is triggered)
    _assert_position_wdg_state(stage, pos_table, is_hidden=False)


@pytest.fixture
def mock_getAutoFocusOffset(global_mmcore: CMMCorePlus):
    # core.getAutoFocusOffset() with the demo Autofocus device does not do
    # anything, so we need to mock it
    def _getAutoFocusOffset():
        return 10

    with patch.object(global_mmcore, "getAutoFocusOffset", _getAutoFocusOffset):
        yield


def test_core_position_table_add_position(
    qtbot: QtBot, mock_getAutoFocusOffset
) -> None:
    wdg = MDAWidget()
    qtbot.addWidget(wdg)
    wdg.show()

    pos_table = wdg.stage_positions
    assert isinstance(pos_table, CoreConnectedPositionTable)

    wdg._mmc.setXYPosition(11, 22)
    wdg._mmc.setZPosition(33)

    wdg.stage_positions.use_af.setChecked(True)

    with qtbot.waitSignals([pos_table.valueChanged], order="strict", timeout=1000):
        pos_table.act_add_row.trigger()
    val = pos_table.value()[-1]
    assert round(val.x, 1) == 11
    assert round(val.y, 1) == 22
    assert round(val.z, 1) == 33
<<<<<<< HEAD
    # setting it to to 10 because the mock_getAutoFocusOffset() returns 10
    assert val.sequence.autofocus_plan.autofocus_motor_offset == 10


def test_position_table_connected_popup(qtbot: QtBot):
=======


def test_core_connected_relative_z_plan(qtbot: QtBot):
>>>>>>> efad9339
    wdg = MDAWidget()
    qtbot.addWidget(wdg)
    wdg.show()

<<<<<<< HEAD
    wdg.setValue(MDA)

    pos_table = wdg.stage_positions
    assert isinstance(pos_table, CoreConnectedPositionTable)
    seq_col = pos_table.table().indexOf(pos_table.SEQ)
    btn = pos_table.table().cellWidget(0, seq_col)

    def handle_dialog():
        popup = btn.findChild(_MDAPopup)
        mda = popup.mda_tabs
        assert isinstance(mda.z_plan, CoreConnectedZPlanWidget)
        assert isinstance(mda.grid_plan, CoreConnectedGridPlanWidget)
        popup.accept()

    QTimer.singleShot(100, handle_dialog)

    with qtbot.waitSignal(wdg.valueChanged):
        btn.seq_btn.click()
=======
    wdg._mmc.setXYPosition(11, 22)
    wdg._mmc.setZPosition(33)
    wdg._mmc.waitForSystem()

    MDA = useq.MDASequence(
        channels=[{"config": "DAPI", "exposure": 1}],
        z_plan=useq.ZRangeAround(range=1, step=0.3),
        axis_order="pzc",
    )
    wdg.setValue(MDA)

    val = wdg.value().stage_positions[-1]
    assert round(val.x, 1) == 11
    assert round(val.y, 1) == 22
    assert round(val.z, 1) == 33
    assert not val.sequence
>>>>>>> efad9339
<|MERGE_RESOLUTION|>--- conflicted
+++ resolved
@@ -242,22 +242,15 @@
     assert round(val.x, 1) == 11
     assert round(val.y, 1) == 22
     assert round(val.z, 1) == 33
-<<<<<<< HEAD
     # setting it to to 10 because the mock_getAutoFocusOffset() returns 10
     assert val.sequence.autofocus_plan.autofocus_motor_offset == 10
 
 
 def test_position_table_connected_popup(qtbot: QtBot):
-=======
-
-
-def test_core_connected_relative_z_plan(qtbot: QtBot):
->>>>>>> efad9339
-    wdg = MDAWidget()
-    qtbot.addWidget(wdg)
-    wdg.show()
-
-<<<<<<< HEAD
+    wdg = MDAWidget()
+    qtbot.addWidget(wdg)
+    wdg.show()
+
     wdg.setValue(MDA)
 
     pos_table = wdg.stage_positions
@@ -276,7 +269,13 @@
 
     with qtbot.waitSignal(wdg.valueChanged):
         btn.seq_btn.click()
-=======
+
+
+def test_core_connected_relative_z_plan(qtbot: QtBot):
+    wdg = MDAWidget()
+    qtbot.addWidget(wdg)
+    wdg.show()
+
     wdg._mmc.setXYPosition(11, 22)
     wdg._mmc.setZPosition(33)
     wdg._mmc.waitForSystem()
@@ -292,5 +291,4 @@
     assert round(val.x, 1) == 11
     assert round(val.y, 1) == 22
     assert round(val.z, 1) == 33
-    assert not val.sequence
->>>>>>> efad9339
+    assert not val.sequence