--- conflicted
+++ resolved
@@ -36,9 +36,6 @@
         parent: QWidget | None = None,
         core_connected: bool = False,
     ) -> None:
-        from pymmcore_widgets.mda._core_grid import CoreConnectedGridPlanWidget
-        from pymmcore_widgets.mda._core_z import CoreConnectedZPlanWidget
-
         from ._mda_sequence import MDATabs
 
         super().__init__(parent)
@@ -54,13 +51,7 @@
             wdg = wdg.parent()
 
         # create a new MDA tab widget without the stage positions tab
-<<<<<<< HEAD
-        _grid_wdg = CoreConnectedGridPlanWidget() if core_connected else None
-        _z_wdg = CoreConnectedZPlanWidget() if core_connected else None
-        self.mda_tabs = MDATabs(self, grid_wdg=_grid_wdg, z_wdg=_z_wdg)
-=======
         self.mda_tabs = tab_type(self)
->>>>>>> 2f08a4e2
         self.mda_tabs.removeTab(self.mda_tabs.indexOf(self.mda_tabs.stage_positions))
 
         # use the parent's channel groups if possible
