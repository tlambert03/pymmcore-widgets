--- conflicted
+++ resolved
@@ -246,6 +246,29 @@
     assert val.sequence.autofocus_plan.autofocus_motor_offset == 10
 
 
+def test_core_connected_relative_z_plan(qtbot: QtBot):
+    wdg = MDAWidget()
+    qtbot.addWidget(wdg)
+    wdg.show()
+
+    wdg._mmc.setXYPosition(11, 22)
+    wdg._mmc.setZPosition(33)
+    wdg._mmc.waitForSystem()
+
+    MDA = useq.MDASequence(
+        channels=[{"config": "DAPI", "exposure": 1}],
+        z_plan=useq.ZRangeAround(range=1, step=0.3),
+        axis_order="pzc",
+    )
+    wdg.setValue(MDA)
+
+    val = wdg.value().stage_positions[-1]
+    assert round(val.x, 1) == 11
+    assert round(val.y, 1) == 22
+    assert round(val.z, 1) == 33
+    assert not val.sequence
+
+
 def test_position_table_connected_popup(qtbot: QtBot):
     wdg = MDAWidget()
     qtbot.addWidget(wdg)
@@ -271,41 +294,11 @@
         btn.seq_btn.click()
 
 
-def test_core_connected_relative_z_plan(qtbot: QtBot):
-    wdg = MDAWidget()
-    qtbot.addWidget(wdg)
-    wdg.show()
-
-    wdg._mmc.setXYPosition(11, 22)
-    wdg._mmc.setZPosition(33)
-    wdg._mmc.waitForSystem()
-
-    MDA = useq.MDASequence(
-        channels=[{"config": "DAPI", "exposure": 1}],
-        z_plan=useq.ZRangeAround(range=1, step=0.3),
-        axis_order="pzc",
-    )
-    wdg.setValue(MDA)
-
-    val = wdg.value().stage_positions[-1]
-    assert round(val.x, 1) == 11
-    assert round(val.y, 1) == 22
-    assert round(val.z, 1) == 33
-<<<<<<< HEAD
-    assert not val.sequence
-
-
 def test_autofocus_axes(qtbot: QtBot):
-=======
-
-
-def test_position_table_connected_popup(qtbot: QtBot):
->>>>>>> 7ff2fb4a
-    wdg = MDAWidget()
-    qtbot.addWidget(wdg)
-    wdg.show()
-
-<<<<<<< HEAD
+    wdg = MDAWidget()
+    qtbot.addWidget(wdg)
+    wdg.show()
+
     MDA = useq.MDASequence(
         axis_order="pc",
         channels=[{"config": "DAPI", "exposure": 1}],
@@ -350,24 +343,4 @@
     pos_table.use_af.setChecked(True)
 
     assert not pos_table.table().isColumnHidden(z_btn_col)
-    assert not pos_table.table().isColumnHidden(af_btn_col)
-=======
-    wdg.setValue(MDA)
-
-    pos_table = wdg.stage_positions
-    assert isinstance(pos_table, CoreConnectedPositionTable)
-    seq_col = pos_table.table().indexOf(pos_table.SEQ)
-    btn = pos_table.table().cellWidget(0, seq_col)
-
-    def handle_dialog():
-        popup = btn.findChild(_MDAPopup)
-        mda = popup.mda_tabs
-        assert isinstance(mda.z_plan, CoreConnectedZPlanWidget)
-        assert isinstance(mda.grid_plan, CoreConnectedGridPlanWidget)
-        popup.accept()
-
-    QTimer.singleShot(100, handle_dialog)
-
-    with qtbot.waitSignal(wdg.valueChanged):
-        btn.seq_btn.click()
->>>>>>> 7ff2fb4a
+    assert not pos_table.table().isColumnHidden(af_btn_col)