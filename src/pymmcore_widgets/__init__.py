"""A set of widgets for the pymmcore-plus module."""

import warnings
from importlib.metadata import PackageNotFoundError, version
from typing import TYPE_CHECKING

try:
    __version__ = version("pymmcore-widgets")
except PackageNotFoundError:
    __version__ = "uninstalled"

__all__ = [
    "CameraRoiWidget",
    "ChannelGroupWidget",
    "ChannelTable",
    "ChannelWidget",
    "ConfigurationWidget",
    "ConfigWizard",
    "DefaultCameraExposureWidget",
    "DeviceWidget",
    "ExposureWidget",
    "GridPlanWidget",
    "GroupPresetTableWidget",
    "HCSWizard",
    "ImagePreview",
    "InstallWidget",
    "LiveButton",
    "MDAWidget",
    "MDASequenceWidget",
    "ObjectivesWidget",
    "ObjectivesPixelConfigurationWidget",
    "PixelConfigurationWidget",
    "PositionTable",
    "PresetsWidget",
    "PropertiesWidget",
    "PropertyBrowser",
    "PropertyWidget",
    "ShuttersWidget",
    "SnapButton",
    "StageWidget",
    "StateDeviceWidget",
    "TimePlanWidget",
    "ZPlanWidget",
]

from ._install_widget import InstallWidget
<<<<<<< HEAD
from ._live_button_widget import LiveButton
from ._load_system_cfg_widget import ConfigurationWidget
from ._objective_widget import ObjectivesWidget
from ._objectives_pixel_configuration_widget import ObjectivesPixelConfigurationWidget
from ._oc_dialog import OpticalConfigDialog
from ._pixel_configuration_widget import PixelConfigurationWidget
from ._presets_widget import PresetsWidget
from ._properties_widget import PropertiesWidget
from ._property_browser import PropertyBrowser
from ._property_widget import PropertyWidget
from ._shutter_widget import ShuttersWidget
from ._snap_button_widget import SnapButton
from ._stage_widget import StageWidget
=======
from .config_presets import (
    GroupPresetTableWidget,
    ObjectivesPixelConfigurationWidget,
    PixelConfigurationWidget,
)
from .control import (
    CameraRoiWidget,
    ChannelGroupWidget,
    ChannelWidget,
    ConfigurationWidget,
    DefaultCameraExposureWidget,
    ExposureWidget,
    LiveButton,
    ObjectivesWidget,
    PresetsWidget,
    ShuttersWidget,
    SnapButton,
    StageWidget,
)
from .device_properties import PropertiesWidget, PropertyBrowser, PropertyWidget
from .hcs import HCSWizard
>>>>>>> ae4a3ddb
from .hcwizard import ConfigWizard
from .mda import MDAWidget
from .useq_widgets import (
    ChannelTable,
    GridPlanWidget,
    MDASequenceWidget,
    PositionTable,
    TimePlanWidget,
    ZPlanWidget,
)
from .views import ImagePreview

if TYPE_CHECKING:
    from ._deprecated._device_widget import (  # noqa: TCH004
        DeviceWidget,
        StateDeviceWidget,
    )


def __getattr__(name: str) -> object:
    if name == "DeviceWidget":
        warnings.warn(
            "'DeviceWidget' is deprecated, please seek alternatives.",
            DeprecationWarning,
            stacklevel=2,
        )
        from ._deprecated._device_widget import DeviceWidget

        return DeviceWidget
    if name == "StateDeviceWidget":
        warnings.warn(
            "'StateDeviceWidget' is deprecated, please seek alternatives.",
            DeprecationWarning,
            stacklevel=2,
        )
        from ._deprecated._device_widget import StateDeviceWidget

        return StateDeviceWidget

    if name == "ZStackWidget":
        warnings.warn(
            "'ZStackWidget' is deprecated, using 'ZPlanWidget' instead.",
            DeprecationWarning,
            stacklevel=2,
        )
        return ZPlanWidget
    if name == "GridWidget":
        warnings.warn(
            "'GridWidget' is deprecated, using 'GridPlanWidget' instead.",
            DeprecationWarning,
            stacklevel=2,
        )
        return GridPlanWidget
    if name == "PixelSizeWidget":
        warnings.warn(
            "PixelSizeWidget is deprecated, "
            "using ObjectivesPixelConfigurationWidget instead.",
            DeprecationWarning,
            stacklevel=2,
        )
        return ObjectivesPixelConfigurationWidget
<<<<<<< HEAD
    raise AttributeError(f"module {__name__} has no attribute {name}")


__all__ = [
    "CameraRoiWidget",
    "ChannelGroupWidget",
    "ChannelTable",
    "ChannelWidget",
    "ConfigurationWidget",
    "ConfigWizard",
    "DefaultCameraExposureWidget",
    "DeviceWidget",
    "ExposureWidget",
    "GridPlanWidget",
    "GroupPresetTableWidget",
    "ImagePreview",
    "InstallWidget",
    "LiveButton",
    "MDAWidget",
    "MDASequenceWidget",
    "ObjectivesWidget",
    "ObjectivesPixelConfigurationWidget",
    "PixelConfigurationWidget",
    "PositionTable",
    "PresetsWidget",
    "PropertiesWidget",
    "PropertyBrowser",
    "OpticalConfigDialog",
    "PropertyWidget",
    "ShuttersWidget",
    "SnapButton",
    "StageWidget",
    "StateDeviceWidget",
    "TimePlanWidget",
    "ZPlanWidget",
]
=======
    raise AttributeError(f"module {__name__} has no attribute {name}")
>>>>>>> ae4a3ddb
<|MERGE_RESOLUTION|>--- conflicted
+++ resolved
@@ -44,21 +44,6 @@
 ]
 
 from ._install_widget import InstallWidget
-<<<<<<< HEAD
-from ._live_button_widget import LiveButton
-from ._load_system_cfg_widget import ConfigurationWidget
-from ._objective_widget import ObjectivesWidget
-from ._objectives_pixel_configuration_widget import ObjectivesPixelConfigurationWidget
-from ._oc_dialog import OpticalConfigDialog
-from ._pixel_configuration_widget import PixelConfigurationWidget
-from ._presets_widget import PresetsWidget
-from ._properties_widget import PropertiesWidget
-from ._property_browser import PropertyBrowser
-from ._property_widget import PropertyWidget
-from ._shutter_widget import ShuttersWidget
-from ._snap_button_widget import SnapButton
-from ._stage_widget import StageWidget
-=======
 from .config_presets import (
     GroupPresetTableWidget,
     ObjectivesPixelConfigurationWidget,
@@ -80,7 +65,6 @@
 )
 from .device_properties import PropertiesWidget, PropertyBrowser, PropertyWidget
 from .hcs import HCSWizard
->>>>>>> ae4a3ddb
 from .hcwizard import ConfigWizard
 from .mda import MDAWidget
 from .useq_widgets import (
@@ -142,43 +126,4 @@
             stacklevel=2,
         )
         return ObjectivesPixelConfigurationWidget
-<<<<<<< HEAD
-    raise AttributeError(f"module {__name__} has no attribute {name}")
-
-
-__all__ = [
-    "CameraRoiWidget",
-    "ChannelGroupWidget",
-    "ChannelTable",
-    "ChannelWidget",
-    "ConfigurationWidget",
-    "ConfigWizard",
-    "DefaultCameraExposureWidget",
-    "DeviceWidget",
-    "ExposureWidget",
-    "GridPlanWidget",
-    "GroupPresetTableWidget",
-    "ImagePreview",
-    "InstallWidget",
-    "LiveButton",
-    "MDAWidget",
-    "MDASequenceWidget",
-    "ObjectivesWidget",
-    "ObjectivesPixelConfigurationWidget",
-    "PixelConfigurationWidget",
-    "PositionTable",
-    "PresetsWidget",
-    "PropertiesWidget",
-    "PropertyBrowser",
-    "OpticalConfigDialog",
-    "PropertyWidget",
-    "ShuttersWidget",
-    "SnapButton",
-    "StageWidget",
-    "StateDeviceWidget",
-    "TimePlanWidget",
-    "ZPlanWidget",
-]
-=======
-    raise AttributeError(f"module {__name__} has no attribute {name}")
->>>>>>> ae4a3ddb
+    raise AttributeError(f"module {__name__} has no attribute {name}")