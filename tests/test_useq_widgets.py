--- conflicted
+++ resolved
@@ -216,11 +216,7 @@
     assert len(positions[0].sequence.channels) == 1
 
 
-<<<<<<< HEAD
-def test_position_table_set_empty_sequence(qtbot: QtBot):
-=======
 def test_position_table_set_value(qtbot: QtBot) -> None:
->>>>>>> 9e6a35c7
     wdg = PositionTable()
     qtbot.addWidget(wdg)
     wdg.show()
@@ -230,20 +226,6 @@
 
     assert len(wdg.value()) == 1
     # make sure to not set any sub-sequence if the sub-sequence is not None but empty
-<<<<<<< HEAD
-    assert wdg.table().cellWidget(0, wdg.table().indexOf(wdg.SEQ)).clear_btn.isHidden()
-
-
-@pytest.mark.parametrize("type", ["seq", "dict"])
-def test_mda_popup_value_type(qtbot: QtBot, type: str):
-    value = (
-        useq.MDASequence()
-        if type == "seq"
-        else {"grid_plan": {"rows": 2, "columns": 3}}
-    )
-    # this should not raise a TypeError
-    _MDAPopup(value)
-=======
     seq_btn_idx = wdg.table().indexOf(wdg.SEQ)
     mda_btn = wdg.table().cellWidget(0, seq_btn_idx)
     assert isinstance(mda_btn, MDAButton)
@@ -260,7 +242,6 @@
     mda_btn = wdg.table().cellWidget(0, seq_btn_idx)
     assert isinstance(mda_btn, MDAButton)
     assert mda_btn.clear_btn.isVisible()
->>>>>>> 9e6a35c7
 
 
 def test_position_load_save(
