--- conflicted
+++ resolved
@@ -26,6 +26,7 @@
     "InstallWidget",
     "LiveButton",
     "MDAWidget",
+    "MDAProgressWidget",
     "MDASequenceWidget",
     "ObjectivesWidget",
     "ObjectivesPixelConfigurationWidget",
@@ -126,43 +127,4 @@
             stacklevel=2,
         )
         return ObjectivesPixelConfigurationWidget
-<<<<<<< HEAD
-    raise AttributeError(f"module {__name__} has no attribute {name}")
-
-
-__all__ = [
-    "CameraRoiWidget",
-    "ChannelGroupWidget",
-    "ChannelTable",
-    "ChannelWidget",
-    "ConfigurationWidget",
-    "ConfigWizard",
-    "DefaultCameraExposureWidget",
-    "DeviceWidget",
-    "ExposureWidget",
-    "GridPlanWidget",
-    "GroupPresetTableWidget",
-    "ImagePreview",
-    "InstallWidget",
-    "LiveButton",
-    "MDAProgressWidget",
-    "MDASequenceWidget",
-    "MDAWidget",
-    "ObjectivesPixelConfigurationWidget",
-    "ObjectivesWidget",
-    "PixelConfigurationWidget",
-    "PositionTable",
-    "PresetsWidget",
-    "PropertiesWidget",
-    "PropertyBrowser",
-    "PropertyWidget",
-    "ShuttersWidget",
-    "SnapButton",
-    "StageWidget",
-    "StateDeviceWidget",
-    "TimePlanWidget",
-    "ZPlanWidget",
-]
-=======
-    raise AttributeError(f"module {__name__} has no attribute {name}")
->>>>>>> d58003b3
+    raise AttributeError(f"module {__name__} has no attribute {name}")