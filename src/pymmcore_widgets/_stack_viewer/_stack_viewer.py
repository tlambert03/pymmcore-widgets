from __future__ import annotations

import copy
<<<<<<< HEAD
from typing import TYPE_CHECKING, cast
=======
from typing import TYPE_CHECKING
>>>>>>> bcd79d31

import numpy as np
from fonticon_mdi6 import MDI6
from qtpy import QtCore, QtWidgets
from qtpy.QtCore import QTimer, Signal
from superqt import fonticon
from useq import MDAEvent, MDASequence, _channel

from ._channel_row import ChannelRow, try_cast_colormap
from ._datastore import QOMEZarrDatastore
from ._labeled_slider import LabeledVisibilitySlider
from ._save_button import SaveButton

DIMENSIONS = ["t", "z", "c", "p", "g"]
AUTOCLIM_RATE = 1  # Hz   0 = inf

try:
    from vispy import scene, visuals
except ImportError as e:
    raise ImportError(
        "vispy is required for StackViewer. "
        "Please run `pip install pymmcore-widgets[image]`"
    ) from e

if TYPE_CHECKING:
    import cmap
    from pymmcore_plus import CMMCorePlus
    from qtpy.QtCore import QCloseEvent
    from qtpy.QtWidgets import QWidget
    from vispy.scene.events import SceneMouseEvent


class StackViewer(QtWidgets.QWidget):
    """A viewer for MDA acquisitions started by MDASequence in pymmcore-plus events.

    Parameters
    ----------
    transform: (int, bool, bool) rotation mirror_x mirror_y.
    """

    _slider_settings = Signal(dict)
    _new_channel = Signal(int, str)
    _retry_display = Signal(MDAEvent)

    def __init__(
        self,
        datastore: QOMEZarrDatastore | None = None,
        sequence: MDASequence | None = None,
        mmcore: CMMCorePlus | None = None,
        parent: QWidget | None = None,
        size: tuple[int, int] | None = None,
        transform: tuple[int, bool, bool] = (0, True, False),
        save_button: bool = True,
    ):
        super().__init__(parent=parent)
        self._reload_position()
        self.sequence = sequence
        self.canvas_size = size
        self.transform = transform
        self._mmc = mmcore
        self._clim = "auto"
        self.cmaps = [
            cm for x in self.cmap_names if (cm := try_cast_colormap(x)) is not None
        ]
        self.display_index = {dim: 0 for dim in DIMENSIONS}

        self.main_layout = QtWidgets.QVBoxLayout()
        self.setLayout(self.main_layout)
        self.construct_canvas()
        self.main_layout.addWidget(self._canvas.native)

        self.info_bar = QtWidgets.QLabel()
        self.info_bar.setSizePolicy(
            QtWidgets.QSizePolicy.Fixed, QtWidgets.QSizePolicy.Fixed
        )
        self.main_layout.addWidget(self.info_bar)

        self._create_sliders(sequence)

        self.datastore = datastore or QOMEZarrDatastore()
        self.datastore.frame_ready.connect(self.frameReady)
        if not datastore:
            if self._mmc:
                self._mmc.mda.events.frameReady.connect(self.datastore.frameReady)
                self._mmc.mda.events.sequenceFinished.connect(
                    self.datastore.sequenceFinished
                )
                self._mmc.mda.events.sequenceStarted.connect(
                    self.datastore.sequenceStarted
                )
            else:

                QtCore.qWarning(
                    "No datastore or mmcore provided, connect manually."
                )

        if self._mmc:
            # Otherwise connect via listeners_connected or manually
            self._mmc.mda.events.sequenceStarted.connect(self.sequenceStarted)

        # self._new_channel.connect(self.channel_row.box_visibility)
        self._retry_display.connect(self._redisplay)

        self.images: list[scene.visuals.Image] = []
        self.frame = 0
        self.ready = False
        self.current_channel = 0
        self.pixel_size = 1.0

        # self.clim_timer = QtCore.QTimer()
        # self.clim_timer.setInterval(int(1000 // AUTOCLIM_RATE))
        # self.clim_timer.timeout.connect(self.on_clim_timer)

        self.destroyed.connect(self._disconnect)

        self.collapse_btn = QtWidgets.QPushButton()
        self.collapse_btn.setIcon(fonticon.icon(MDI6.arrow_collapse_all))
        self.collapse_btn.clicked.connect(self._collapse_view)

        self.bottom_buttons = QtWidgets.QHBoxLayout()
        self.bottom_buttons.addWidget(self.collapse_btn)
        if save_button:
            self.save_btn = SaveButton(self.datastore)
            self.bottom_buttons.addWidget(self.save_btn)
        self.main_layout.addLayout(self.bottom_buttons)

        if sequence:
            self.sequenceStarted(sequence)

    def construct_canvas(self) -> None:
        if self.canvas_size:
            self.img_size = self.canvas_size
        elif self._mmc:
            self.img_size = (self._mmc.getImageHeight(), self._mmc.getImageWidth())
        else:
            self.img_size = (512, 512)
        self._canvas = scene.SceneCanvas(
            size=self.img_size, parent=self, keys="interactive"
        )
        self._canvas._send_hover_events = True
        self._canvas.events.mouse_move.connect(self.on_mouse_move)
        self.view = self._canvas.central_widget.add_view()
        self.view.camera = scene.PanZoomCamera(aspect=1)
        self.view.camera.flip = (self.transform[1], self.transform[2], False)
        self.view.camera.set_range(
            (0, self.img_size[0]), (0, self.img_size[1]), margin=0
        )
        rect = self.view.camera.rect
        self.view_rect = (rect.pos, rect.size)
        self.view.camera.aspect = 1

    def _create_sliders(self, sequence: MDASequence | None = None) -> None:
        self.channel_row: ChannelRow = ChannelRow(parent=self)
        self.channel_row.visible.connect(self._handle_channel_visibility)
        self.channel_row.autoscale.connect(self._handle_channel_autoscale)
        self.channel_row.new_clims.connect(self._handle_channel_clim)
        self.channel_row.new_cmap.connect(self._handle_channel_cmap)
        self.channel_row.selected.connect(self._handle_channel_choice)
        self.layout().addWidget(self.channel_row)

        if sequence is not None:
            dims = [x for x in sequence.sizes.keys() if sequence.sizes[x] > 0]
        else:
            dims = DIMENSIONS
        if "c" in dims:
            dims.remove("c")
        self.sliders: list[LabeledVisibilitySlider] = []
        for dim in dims:
            slider = LabeledVisibilitySlider(dim, orientation=QtCore.Qt.Horizontal)
            # TODO: this should trigger a timer instead of directly calling the function
            slider.sliderMoved.connect(self.on_display_timer)
            self._slider_settings.connect(slider._visibility)
            self.layout().addWidget(slider)
            slider.hide()
            self.sliders.append(slider)

    def sequenceStarted(self, sequence: MDASequence) -> None:
        """Sequence started by the mmcore. Adjust our settings, make layers etc."""
        self.ready = False
        self.sequence = sequence
        self.pixel_size = self._mmc.getPixelSizeUm() if self._mmc else self.pixel_size
        # Sliders
        for dim in DIMENSIONS[:3]:
            if sequence.sizes.get(dim, 1) > 1:
                self._slider_settings.emit(
                    {"index": dim, "show": True, "max": sequence.sizes[dim] - 1}
                )
            else:
                self._slider_settings.emit({"index": dim, "show": False, "max": 1})
        # Channels
        nc = max(sequence.sizes.get("c", 1), 1)
        self.ng = max(sequence.sizes.get("g", 1), 1)
        self.images = []

        for c in range(nc):
            self.images.append([])
            for g in range(self.ng):
                image = scene.visuals.Image(
                    np.zeros(self._canvas.size).astype(np.uint16),
                    parent=self.view.scene,
                    cmap=self.cmaps[c].to_vispy(),
                    clim=(0, 1),
                )
                trans = visuals.transforms.linear.MatrixTransform()
                trans.rotate(self.transform[0], (0, 0, 1))
                image.transform = self._get_image_position(trans, sequence, g)
                image.interactive = True
                if c > 0:
                    image.set_gl_state("additive", depth_test=False)
                else:
                    image.set_gl_state(depth_test=False)
                self.images[c].append(image)
            self.current_channel = c
            # try:
            #     self._new_channel.emit(c, sequence.channels[c].config)
            # except IndexError:
            #     self._new_channel.emit(c, "Default")
        self._collapse_view()
        self.ready = True

    def frameReady(self, event: MDAEvent) -> None:
        """Frame received from acquisition, display the image, update sliders etc."""
        if not self.ready:
            self._retry_display.emit(event)
            return
        indices = dict(event.index)
        img = self.datastore.get_frame(event)
        # Update display
        display_indices = self._set_sliders(indices)
        if display_indices == indices:
            self.display_image(img, indices.get("c", 0), indices.get("g", 0))
            # Handle Autoscaling
            try:
                clim_slider = self.channel_row.boxes[indices.get("c", 0)].slider
            except KeyError:
                this_channel = cast(_channel.Channel, event.channel)
                self.channel_row.add_channel(this_channel, indices.get("c", 0))
                self._retry_display.emit(event)
                return

            clim_slider.setRange(
                min(clim_slider.minimum(), img.min()),
                max(clim_slider.maximum(), img.max()),
            )
            if self.channel_row.boxes[indices.get("c", 0)].autoscale_chbx.isChecked():
                clim_slider.setValue(
                    [
                        min(clim_slider.minimum(), img.min()),
                        max(clim_slider.maximum(), img.max()),
                    ]
                )
            self.on_clim_timer(indices.get("c", 0))

    def _handle_channel_clim(
        self, values: tuple[int, int], channel: int, set_autoscale: bool = True
    ) -> None:
        for g in range(self.ng):
            self.images[channel][g].clim = values
        if self.channel_row.boxes[channel].autoscale_chbx.isChecked() and set_autoscale:
            self.channel_row.boxes[channel].autoscale_chbx.setCheckState(
                QtCore.Qt.Unchecked
            )
        self._canvas.update()

    def _handle_channel_cmap(self, colormap: cmap.Colormap, channel: int) -> None:
        for g in range(self.ng):
            self.images[channel][g].cmap = colormap.to_vispy()
        if colormap.name not in self.cmap_names:
            self.cmap_names.append(self.cmap_names[channel])
        self.cmap_names[channel] = colormap.name
        self._canvas.update()

    def _handle_channel_visibility(self, state: bool, channel: int) -> None:
        for g in range(self.ng):
            self.images[channel][g].visible = self.channel_row.boxes[
                channel
            ].show_channel.isChecked()
        if self.current_channel == channel:
            channel_to_set = channel - 1 if channel > 0 else channel + 1
            channel_to_set = 0 if len(self.channel_row.boxes) == 1 else channel_to_set
            self.channel_row._handle_channel_choice(
                self.channel_row.boxes[channel_to_set].channel
            )
        self._canvas.update()

    def _handle_channel_autoscale(self, state: bool, channel: int) -> None:
        slider = self.channel_row.boxes[channel].slider
        if state == 0:
            self._handle_channel_clim(slider.value(), channel, set_autoscale=False)
        else:
            clim = (
                slider.minimum(),
                slider.maximum(),
            )
            self._handle_channel_clim(clim, channel, set_autoscale=False)

    def _handle_channel_choice(self, channel: int) -> None:
        print("Setting current channel", channel)
        self.current_channel = channel

    def on_mouse_move(self, event: SceneMouseEvent) -> None:
        """Mouse moved on the canvas, display the pixel value and position."""
        # https://groups.google.com/g/vispy/c/sUNKoDL1Gc0/m/E5AG7lgPFQAJ
        self.view.interactive = False
        images = []
        # Get the images the mouse is over
        while image := self._canvas.visual_at(event.pos):
            images.append(image)
            image.interactive = False
        for image in images:
            image.interactive = True
        self.view.interactive = True
        if images == []:
            transform = self.view.get_transform("canvas", "visual")
            p = [int(x) for x in transform.map(event.pos)]
            info = f"[{p[0]}, {p[1]}]"
            self.info_bar.setText(info)
            return
        # Adjust channel index is channel(s) are not visible
        real_channel = self.current_channel
        for i in range(self.current_channel):
            i_visible = self.channel_row.boxes[i].show_channel.isChecked()
            real_channel = real_channel - 1 if not i_visible else real_channel
        images.reverse()
        transform = images[real_channel].get_transform("canvas", "visual")
        p = [int(x) for x in transform.map(event.pos)]
        try:
            pos = f"[{p[0]}, {p[1]}]"
            value = f"{images[real_channel]._data[p[1], p[0]]}"
            info = f"{pos}: {value}"
            self.info_bar.setText(info)
        except IndexError:
            info = f"[{p[0]}, {p[1]}]"
            self.info_bar.setText(info)

    def on_display_timer(self) -> None:
        """Update display, usually triggered by QTimer started by slider click."""
        old_index = self.display_index.copy()
        for slider in self.sliders:
            self.display_index[slider.name] = slider.value()
        if old_index == self.display_index:
            return
        if (sequence := self.sequence) is None:
            return
        for g in range(self.ng):
            for c in range(sequence.sizes.get("c", 1)):
                frame = self.datastore.get_frame(
                    MDAEvent(
                        index={
                            "t": self.display_index["t"],
                            "z": self.display_index["z"],
                            "c": c,
                            "g": g,
                            "p": 0,
                        }
                    )
                )
                self.display_image(frame, c, g)
        self._canvas.update()

    def _set_sliders(self, indices: dict) -> dict:
        """New indices from outside the sliders, update."""
        display_indices = copy.deepcopy(indices)
        for slider in self.sliders:
            if slider.lock_btn.isChecked():
                display_indices[slider.name] = slider.value()
                continue
            # This blocking doesn't seem to work
            # blocked = slider.blockSignals(True)
            slider.setValue(display_indices.get(slider.name, 0))
            # slider.setValue(indices[slider.name])
            # slider.blockSignals(blocked)
        return display_indices

    def display_image(self, img: np.ndarray, channel: int = 0, grid: int = 0) -> None:
        self.images[channel][grid].set_data(img)
        # Should we do this? Might it slow down acquisition while in the same thread?
        self._canvas.update()

    def on_clim_timer(self, channel: int | None = None) -> None:
        channel_list = (
            list(range(len(self.channel_row.boxes))) if channel is None else [channel]
        )
        for grid in range(self.ng):
            for channel in channel_list:
                if (
                    self.channel_row.boxes[channel].autoscale_chbx.isChecked()
                    and self.images[channel][grid].visible
                ):
                    # TODO: percentile here, could be in gui
                    clim = np.percentile(self.images[channel][grid]._data, [0, 100])
                    self.images[channel][grid].clim = clim
        self._canvas.update()

    def _get_image_position(
        self,
        trans: visuals.transforms.linear.MatrixTransform,
        sequence: MDASequence,
        g: int,
    ) -> visuals.transforms.linear.MatrixTransform:
        translate = [round(x) for x in ((1, 1) - trans.matrix[:2, :2].dot((1, 1))) / 2]
        if sequence.grid_plan:
            sub_seq = MDASequence(grid_plan=sequence.grid_plan)
            sub_event = list(sub_seq.iter_events())[g]
            x_pos = sub_event.x_pos or 0
            y_pos = sub_event.y_pos or 0
            trans.translate(
                (
                    (translate[1] - 1) * self.img_size[0],
                    translate[0] * self.img_size[1],
                    0,
                )
            )
            trans.translate(
                (
                    x_pos / self.pixel_size,
                    y_pos / self.pixel_size,
                    0,
                )
            )
            self._expand_canvas_view(sub_event)
        else:
            trans.translate(
                (
                    (1 - translate[1]) * self.img_size[0],
                    translate[0] * self.img_size[1],
                    0,
                )
            )
            self.view_rect = (
                (0 - self.img_size[0] / 2, 0 - self.img_size[1] / 2),
                (self.img_size[0], self.img_size[1]),
            )
        return trans

    def _expand_canvas_view(self, event: MDAEvent) -> None:
        """Expand the canvas view to include the new image."""
        x_pos = event.x_pos or 0
        y_pos = event.y_pos or 0
        img_position = (
            x_pos / self.pixel_size - self.img_size[0] / 2,
            x_pos / self.pixel_size + self.img_size[0] / 2,
            y_pos / self.pixel_size - self.img_size[1] / 2,
            y_pos / self.pixel_size + self.img_size[1] / 2,
        )
        camera_rect = [
            self.view_rect[0][0],
            self.view_rect[0][0] + self.view_rect[1][0],
            self.view_rect[0][1],
            self.view_rect[0][1] + self.view_rect[1][1],
        ]
        if camera_rect[0] > img_position[0]:
            camera_rect[0] = img_position[0]
        if camera_rect[1] < img_position[1]:
            camera_rect[1] = img_position[1]
        if camera_rect[2] > img_position[2]:
            camera_rect[2] = img_position[2]
        if camera_rect[3] < img_position[3]:
            camera_rect[3] = img_position[3]
        self.view_rect = (
            (camera_rect[0], camera_rect[2]),
            (camera_rect[1] - camera_rect[0], camera_rect[3] - camera_rect[2]),
        )
        print(self.view_rect)

    def _disconnect(self) -> None:
        if self._mmc:
            self._mmc.mda.events.sequenceStarted.disconnect(self.sequenceStarted)
        self.datastore.frame_ready.disconnect(self.frameReady)

    def _reload_position(self) -> None:
        self.qt_settings = QtCore.QSettings("pymmcore_plus", self.__class__.__name__)
        self.resize(self.qt_settings.value("size", QtCore.QSize(270, 225)))
        self.move(self.qt_settings.value("pos", QtCore.QPoint(50, 50)))
        self.cmap_names = self.qt_settings.value("cmaps", ["gray", "cyan", "magenta"])

    def _collapse_view(self) -> None:
        view_rect = (
            (
                self.view_rect[0][0] - self.img_size[0] / 2,
                self.view_rect[0][1] + self.img_size[1] / 2,
            ),
            self.view_rect[1],
        )
        self.view.camera.rect = view_rect

    def replot_timer_callback(self) -> None:
        self.frameReady(self.last_event)

    def _redisplay(self, event: MDAEvent) -> None:
        self.last_event = event
        self.replot_timer = QTimer()
        self.replot_timer.setSingleShot(True)
        self.replot_timer.timeout.connect(self.replot_timer_callback)
        self.replot_timer.start(100)
        return

    def closeEvent(self, e: QCloseEvent) -> None:
        """Write window size and position to config file."""
        self.qt_settings.setValue("size", self.size())
        self.qt_settings.setValue("pos", self.pos())
        self.qt_settings.setValue("cmaps", self.cmap_names)
        self._canvas.close()
        super().closeEvent(e)<|MERGE_RESOLUTION|>--- conflicted
+++ resolved
@@ -1,11 +1,7 @@
 from __future__ import annotations
 
 import copy
-<<<<<<< HEAD
-from typing import TYPE_CHECKING, cast
-=======
-from typing import TYPE_CHECKING
->>>>>>> bcd79d31
+from typing import TYPE_CHECKING, Mapping
 
 import numpy as np
 from fonticon_mdi6 import MDI6
