--- conflicted
+++ resolved
@@ -78,16 +78,12 @@
 
         self._create_sliders(sequence)
 
-<<<<<<< HEAD
         if self.datastore:
             self.datastore.frame_ready.connect(self.on_frame_ready)
 
         if self._mmc:
             # Otherwise connect via listeners_connected or manually
             self._mmc.mda.events.sequenceStarted.connect(self.on_sequence_start)
-=======
-        self.datastore = datastore
->>>>>>> 9c6dee50
 
         self._new_channel.connect(self.channel_row.box_visibility)
 
@@ -420,15 +416,9 @@
         return indices
 
     def _disconnect(self) -> None:
-<<<<<<< HEAD
         if self._mmc:
             self._mmc.mda.events.sequenceStarted.disconnect(self.on_sequence_start)
         self.datastore.frame_ready.disconnect(self.on_frame_ready)
-=======
-        pass
-        # self._mmc.mda.events.sequenceStarted.disconnect(self.on_sequence_start)
-        # self.datastore.frame_ready.disconnect(self.on_frame_ready)
->>>>>>> 9c6dee50
 
     def _reload_position(self) -> None:
         self.qt_settings = QtCore.QSettings("pymmcore_plus", self.__class__.__name__)
