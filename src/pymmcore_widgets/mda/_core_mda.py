from __future__ import annotations

from contextlib import suppress
from typing import TYPE_CHECKING, cast

from fonticon_mdi6 import MDI6
from pymmcore_plus import CMMCorePlus, Keyword
from qtpy.QtCore import QSize, Signal
from qtpy.QtWidgets import (
    QBoxLayout,
    QFileDialog,
    QGridLayout,
    QGroupBox,
    QHBoxLayout,
    QLabel,
    QLineEdit,
    QPushButton,
    QWidget,
)
from superqt.fonticon import icon
<<<<<<< HEAD
from useq import AxesBasedAF, MDASequence, Position
=======
from useq import MDASequence, Position
>>>>>>> e04a7bb4

from pymmcore_widgets.useq_widgets import MDASequenceWidget
from pymmcore_widgets.useq_widgets._channels import ChannelTable
from pymmcore_widgets.useq_widgets._mda_sequence import MDATabs
from pymmcore_widgets.useq_widgets._time import TimePlanWidget

from ._core_grid import CoreConnectedGridPlanWidget
from ._core_positions import CoreConnectedPositionTable
from ._core_z import CoreConnectedZPlanWidget

if TYPE_CHECKING:
    from typing import TypedDict

    class SaveInfo(TypedDict):
        save_dir: str
        save_name: str


class CoreMDATabs(MDATabs):
    def __init__(
        self, parent: QWidget | None = None, core: CMMCorePlus | None = None
    ) -> None:
        self._mmc = core or CMMCorePlus.instance()
        super().__init__(parent)

    def create_subwidgets(self) -> None:
        self.time_plan = TimePlanWidget(1)
        self.stage_positions = CoreConnectedPositionTable(1, mmcore=self._mmc)
        self.z_plan = CoreConnectedZPlanWidget(self._mmc)
        self.grid_plan = CoreConnectedGridPlanWidget(self._mmc)
        self.channels = ChannelTable(1)


class MDAWidget(MDASequenceWidget):
    """Widget for running MDA experiments, connecting to a MMCorePlus instance."""

    def __init__(
        self, *, parent: QWidget | None = None, mmcore: CMMCorePlus | None = None
    ) -> None:
        # create a couple core-connected variants of the tab widgets
        self._mmc = mmcore or CMMCorePlus.instance()
<<<<<<< HEAD

        super().__init__(parent=parent, tab_widget=CoreMDATabs(None, self._mmc))
=======
        position_wdg = CoreConnectedPositionTable(0, self._mmc)
        z_wdg = CoreConnectedZPlanWidget(self._mmc)
        self.grid_wdg = CoreConnectedGridPlanWidget(self._mmc)

        super().__init__(
            parent=parent,
            position_wdg=position_wdg,
            z_wdg=z_wdg,
            grid_wdg=self.grid_wdg,
        )
>>>>>>> e04a7bb4

        self.save_info = _SaveGroupBox(parent=self)
        self.save_info.valueChanged.connect(self.valueChanged)
        self.control_btns = _MDAControlButtons(self._mmc, self)

        # -------- initialize -----------

        self._on_sys_config_loaded()

        # ------------ layout ------------

        layout = cast("QBoxLayout", self.layout())
        layout.insertWidget(0, self.save_info)
        layout.addWidget(self.control_btns)

        # ------------ connect signals ------------

        self.control_btns.run_btn.clicked.connect(self._on_run_clicked)
        self.control_btns.pause_btn.released.connect(self._mmc.mda.toggle_pause)
        self.control_btns.cancel_btn.released.connect(self._mmc.mda.cancel)
        self._mmc.mda.events.sequenceStarted.connect(self._on_mda_started)
        self._mmc.mda.events.sequenceFinished.connect(self._on_mda_finished)
        self._mmc.events.channelGroupChanged.connect(self._update_channel_groups)
        self._mmc.events.systemConfigurationLoaded.connect(self._on_sys_config_loaded)

        self.destroyed.connect(self._disconnect)

    def _on_sys_config_loaded(self) -> None:
        # TODO: connect objective change event to update suggested step
        self.z_plan.setSuggestedStep(_guess_NA(self._mmc) or 0.5)
        self._update_channel_groups()
        self.stage_positions._remove_all()

    def value(self) -> MDASequence:
        """Set the current state of the widget."""
        val = super().value()

        # if the z plan is relative, and there are no stage positions, add the current
<<<<<<< HEAD
        # stage position as the relative starting one
        if val.z_plan and val.z_plan.is_relative and not val.stage_positions:
            val = val.replace(stage_positions=[self._get_current_stage_position()])

        # if autofocus is enabled, update autofocus axes
        if self.stage_positions.use_af.isChecked() and val.stage_positions:
            axes = self._get_autofocus_axes(val)
            _stage_positions = []
            for p in val.stage_positions:
                if not p.sequence or not p.sequence.autofocus_plan:
                    continue
                # update current autofocus plan with the new axes
                af = p.sequence.autofocus_plan.replace(axes=axes)
                # update the original sub_sequence with updated autofocus plan
                sub_seq = p.sequence.replace(autofocus_plan=af)
                # replace the sub_sequence in the stage position with the updated one
                p = p.replace(sequence=sub_seq)
                _stage_positions.append(p)
            val = val.replace(stage_positions=_stage_positions)

=======
        # stage position as the relative starting one.
        # Note: this is not the final solution, it shiud be better to move this in
        # pymmcore-plus runner but only after we introduce a concept of a "relative
        # position" in useq.MDAEvent. At the moment, since the pymmcore-plus runner is
        # not aware of the core, we cannot move it there.
        if val.z_plan and val.z_plan.is_relative and not val.stage_positions:
            val = val.replace(stage_positions=[self._get_current_stage_position()])

>>>>>>> e04a7bb4
        meta: dict = val.metadata.setdefault("pymmcore_widgets", {})
        if self.save_info.isChecked():
            meta.update(self.save_info.value())
        return val

<<<<<<< HEAD
    def _get_autofocus_axes(self, value: MDASequence) -> tuple[str, ...]:
        axes = set(value.axis_order)
        # update axes with sub-sequence axes
        for p in value.stage_positions:
            if not p.sequence:
                continue
            axes.update(p.sequence.used_axes)
        # we don't need to autofocus on the channel or the z axes
        for ax in ("c", "z"):
            if ax in axes:
                axes.remove(ax)
        return tuple(axes)

=======
>>>>>>> e04a7bb4
    def _get_current_stage_position(self) -> Position:
        """Return the current stage position."""
        x = self._mmc.getXPosition() if self._mmc.getXYStageDevice() else None
        y = self._mmc.getYPosition() if self._mmc.getXYStageDevice() else None
        z = self._mmc.getPosition() if self._mmc.getFocusDevice() else None
<<<<<<< HEAD
        sub_seq = (
            MDASequence(
                autofocus_plan=AxesBasedAF(
                    autofocus_motor_offset=self._mmc.getAutoFocusOffset(), axes=("p",)
                )
            )
            if self._mmc.isContinuousFocusLocked()
            else None
        )
        return Position(x=x, y=y, z=z, sequence=sub_seq)
=======
        return Position(x=x, y=y, z=z)
>>>>>>> e04a7bb4

    def setValue(self, value: MDASequence) -> None:
        """Get the current state of the widget."""
        super().setValue(value)
        self.save_info.setValue(value.metadata.get("pymmcore_widgets", {}))

    # ------------------- private API ----------------------

    def _update_channel_groups(self) -> None:
        ch_group = self._mmc.getChannelGroup()
        # if there is no channel group available, use all available groups
        names = [ch_group] if ch_group else self._mmc.getAvailableConfigGroups()
        groups = {
            group_name: self._mmc.getAvailableConfigs(group_name)
            for group_name in names
        }
        self.channels.setChannelGroups(groups)

    def _on_run_clicked(self) -> None:
        """Run the MDA sequence experiment."""
        # run the MDA experiment asynchronously
        self._mmc.run_mda(self.value())
        return

    def _enable_widgets(self, enable: bool) -> None:
        for child in self.children():
            if child is not self.control_btns and hasattr(child, "setEnabled"):
                child.setEnabled(enable)

    def _on_mda_started(self) -> None:
        self._enable_widgets(False)

    def _on_mda_finished(self) -> None:
        self._enable_widgets(True)

    def _disconnect(self) -> None:
        with suppress(Exception):
            self._mmc.mda.events.sequenceStarted.disconnect(self._on_mda_started)
            self._mmc.mda.events.sequenceFinished.disconnect(self._on_mda_finished)
            self._mmc.events.channelGroupChanged.disconnect(self._update_channel_groups)


class _SaveGroupBox(QGroupBox):
    """A Widget to gather information about MDA file saving."""

    valueChanged = Signal()

    def __init__(
        self, title: str = "Save Acquisition", parent: QWidget | None = None
    ) -> None:
        super().__init__(title, parent)
        self.setCheckable(True)
        self.setChecked(False)

        self.save_dir = QLineEdit()
        self.save_dir.setPlaceholderText("Select Save Directory")
        self.save_name = QLineEdit()
        self.save_name.setPlaceholderText("Enter Experiment Name")

        browse_btn = QPushButton(text="...")
        browse_btn.clicked.connect(self._on_browse_clicked)

        grid = QGridLayout(self)
        grid.addWidget(QLabel("Directory:"), 0, 0)
        grid.addWidget(self.save_dir, 0, 1)
        grid.addWidget(browse_btn, 0, 2)
        grid.addWidget(QLabel("Name:"), 1, 0)
        grid.addWidget(self.save_name, 1, 1)

        # connect
        self.toggled.connect(self.valueChanged)
        self.save_dir.textChanged.connect(self.valueChanged)
        self.save_name.textChanged.connect(self.valueChanged)

    def value(self) -> SaveInfo:
        """Return current state of the dialog."""
        return {
            "save_dir": self.save_dir.text(),
            "save_name": self.save_name.text() or "Experiment",
        }

    def setValue(self, value: SaveInfo | dict) -> None:
        self.save_dir.setText(value.get("save_dir", ""))
        self.save_name.setText(value.get("save_name", ""))
        self.setChecked(value.get("should_save", False))

    def _on_browse_clicked(self) -> None:
        if save_dir := QFileDialog.getExistingDirectory(
            self, "Select Save Directory", self.save_dir.text()
        ):
            self.save_dir.setText(save_dir)


class _MDAControlButtons(QWidget):
    """Run, pause, and cancel buttons at the bottom of the MDA Widget."""

    def __init__(self, mmcore: CMMCorePlus, parent: QWidget | None = None) -> None:
        super().__init__(parent)

        self._mmc = mmcore
        self._mmc.mda.events.sequencePauseToggled.connect(self._on_mda_paused)
        self._mmc.mda.events.sequenceStarted.connect(self._on_mda_started)
        self._mmc.mda.events.sequenceFinished.connect(self._on_mda_finished)

        icon_size = QSize(24, 24)
        self.run_btn = QPushButton("Run")
        self.run_btn.setIcon(icon(MDI6.play_circle_outline, color="lime"))
        self.run_btn.setIconSize(icon_size)

        self.pause_btn = QPushButton("Pause")
        self.pause_btn.setIcon(icon(MDI6.pause_circle_outline, color="green"))
        self.pause_btn.setIconSize(icon_size)
        self.pause_btn.hide()

        self.cancel_btn = QPushButton("Cancel")
        self.cancel_btn.setIcon(icon(MDI6.stop_circle_outline, color="magenta"))
        self.cancel_btn.setIconSize(icon_size)
        self.cancel_btn.hide()

        layout = QHBoxLayout(self)
        layout.setContentsMargins(0, 0, 0, 0)
        layout.addStretch()
        layout.addWidget(self.run_btn)
        layout.addWidget(self.pause_btn)
        layout.addWidget(self.cancel_btn)

        self.destroyed.connect(self._disconnect)

    def _on_mda_started(self) -> None:
        self.run_btn.hide()
        self.pause_btn.show()
        self.cancel_btn.show()

    def _on_mda_finished(self) -> None:
        self.run_btn.show()
        self.pause_btn.hide()
        self.cancel_btn.hide()
        self._on_mda_paused(False)

    def _on_mda_paused(self, paused: bool) -> None:
        if paused:
            self.pause_btn.setIcon(icon(MDI6.play_circle_outline, color="lime"))
            self.pause_btn.setText("Resume")
        else:
            self.pause_btn.setIcon(icon(MDI6.pause_circle_outline, color="green"))
            self.pause_btn.setText("Pause")

    def _disconnect(self) -> None:
        with suppress(Exception):
            self._mmc.mda.events.sequencePauseToggled.disconnect(self._on_mda_paused)
            self._mmc.mda.events.sequenceStarted.disconnect(self._on_mda_started)
            self._mmc.mda.events.sequenceFinished.disconnect(self._on_mda_finished)


def _guess_NA(core: CMMCorePlus) -> float | None:
    with suppress(RuntimeError):
        if not (pix_cfg := core.getCurrentPixelSizeConfig()):
            return None  # pragma: no cover

        data = core.getPixelSizeConfigData(pix_cfg)
        for obj in core.guessObjectiveDevices():
            key = (obj, Keyword.Label)
            if key in data:
                val = data[key]
                for word in val.split():
                    try:
                        na = float(word)
                    except ValueError:
                        continue
                    if 0.1 < na < 1.5:
                        return na
    return None<|MERGE_RESOLUTION|>--- conflicted
+++ resolved
@@ -18,11 +18,7 @@
     QWidget,
 )
 from superqt.fonticon import icon
-<<<<<<< HEAD
 from useq import AxesBasedAF, MDASequence, Position
-=======
-from useq import MDASequence, Position
->>>>>>> e04a7bb4
 
 from pymmcore_widgets.useq_widgets import MDASequenceWidget
 from pymmcore_widgets.useq_widgets._channels import ChannelTable
@@ -64,21 +60,8 @@
     ) -> None:
         # create a couple core-connected variants of the tab widgets
         self._mmc = mmcore or CMMCorePlus.instance()
-<<<<<<< HEAD
 
         super().__init__(parent=parent, tab_widget=CoreMDATabs(None, self._mmc))
-=======
-        position_wdg = CoreConnectedPositionTable(0, self._mmc)
-        z_wdg = CoreConnectedZPlanWidget(self._mmc)
-        self.grid_wdg = CoreConnectedGridPlanWidget(self._mmc)
-
-        super().__init__(
-            parent=parent,
-            position_wdg=position_wdg,
-            z_wdg=z_wdg,
-            grid_wdg=self.grid_wdg,
-        )
->>>>>>> e04a7bb4
 
         self.save_info = _SaveGroupBox(parent=self)
         self.save_info.valueChanged.connect(self.valueChanged)
@@ -117,8 +100,11 @@
         val = super().value()
 
         # if the z plan is relative, and there are no stage positions, add the current
-<<<<<<< HEAD
-        # stage position as the relative starting one
+        # stage position as the relative starting one.
+        # Note: this is not the final solution, it shiud be better to move this in
+        # pymmcore-plus runner but only after we introduce a concept of a "relative
+        # position" in useq.MDAEvent. At the moment, since the pymmcore-plus runner is
+        # not aware of the core, we cannot move it there.
         if val.z_plan and val.z_plan.is_relative and not val.stage_positions:
             val = val.replace(stage_positions=[self._get_current_stage_position()])
 
@@ -138,22 +124,11 @@
                 _stage_positions.append(p)
             val = val.replace(stage_positions=_stage_positions)
 
-=======
-        # stage position as the relative starting one.
-        # Note: this is not the final solution, it shiud be better to move this in
-        # pymmcore-plus runner but only after we introduce a concept of a "relative
-        # position" in useq.MDAEvent. At the moment, since the pymmcore-plus runner is
-        # not aware of the core, we cannot move it there.
-        if val.z_plan and val.z_plan.is_relative and not val.stage_positions:
-            val = val.replace(stage_positions=[self._get_current_stage_position()])
-
->>>>>>> e04a7bb4
         meta: dict = val.metadata.setdefault("pymmcore_widgets", {})
         if self.save_info.isChecked():
             meta.update(self.save_info.value())
         return val
 
-<<<<<<< HEAD
     def _get_autofocus_axes(self, value: MDASequence) -> tuple[str, ...]:
         axes = set(value.axis_order)
         # update axes with sub-sequence axes
@@ -167,14 +142,11 @@
                 axes.remove(ax)
         return tuple(axes)
 
-=======
->>>>>>> e04a7bb4
     def _get_current_stage_position(self) -> Position:
         """Return the current stage position."""
         x = self._mmc.getXPosition() if self._mmc.getXYStageDevice() else None
         y = self._mmc.getYPosition() if self._mmc.getXYStageDevice() else None
         z = self._mmc.getPosition() if self._mmc.getFocusDevice() else None
-<<<<<<< HEAD
         sub_seq = (
             MDASequence(
                 autofocus_plan=AxesBasedAF(
@@ -185,9 +157,6 @@
             else None
         )
         return Position(x=x, y=y, z=z, sequence=sub_seq)
-=======
-        return Position(x=x, y=y, z=z)
->>>>>>> e04a7bb4
 
     def setValue(self, value: MDASequence) -> None:
         """Get the current state of the widget."""
