from __future__ import annotations

from pathlib import Path
from typing import TYPE_CHECKING

import pytest
import useq

from pymmcore_widgets.mda import MDAWidget
from pymmcore_widgets.mda._core_positions import CoreConnectedPositionTable

if TYPE_CHECKING:
    from pymmcore_plus import CMMCorePlus
    from pytestqt.qtbot import QtBot


TEST_CONFIG = str(Path(__file__).parent / "test_config.cfg")
MDA = useq.MDASequence(
    time_plan=useq.TIntervalLoops(interval=0.01, loops=2),
    stage_positions=[(0, 1, 2), useq.Position(x=42, y=0, z=3)],
    channels=[{"config": "DAPI", "exposure": 1}],
    z_plan=useq.ZRangeAround(range=1, step=0.3),
    grid_plan=useq.GridRowsColumns(rows=2, columns=1),
    axis_order="tpgzc",
    keep_shutter_open_across=("z",),
)


def test_core_connected_mda_wdg(qtbot: QtBot):
    wdg = MDAWidget()
    core = wdg._mmc
    qtbot.addWidget(wdg)
    wdg.show()

    wdg.setValue(MDA)
    new_grid = MDA.grid_plan.replace(fov_width=512, fov_height=512)
    assert wdg.value().replace(metadata={}) == MDA.replace(grid_plan=new_grid)

    with qtbot.waitSignal(wdg._mmc.mda.events.sequenceFinished):
        wdg.control_btns.run_btn.click()

    assert wdg.control_btns.pause_btn.text() == "Pause"
    core.mda.events.sequencePauseToggled.emit(True)
    assert wdg.control_btns.pause_btn.text() == "Resume"
    core.mda.events.sequencePauseToggled.emit(False)
    assert wdg.control_btns.pause_btn.text() == "Pause"
    wdg.control_btns._disconnect()
    wdg._disconnect()


def test_core_connected_position_wdg(qtbot: QtBot, qapp) -> None:
    wdg = MDAWidget()
    qtbot.addWidget(wdg)
    wdg.show()

    pos_table = wdg.stage_positions
    assert isinstance(pos_table, CoreConnectedPositionTable)
    pos_table.setValue(MDA.stage_positions)
    assert pos_table.table().rowCount() == 2

    p0 = pos_table.value()[0]
    assert p0.x == MDA.stage_positions[0].x
    assert p0.y == MDA.stage_positions[0].y
    assert p0.z == MDA.stage_positions[0].z

    wdg._mmc.setXYPosition(11, 22)
    wdg._mmc.setZPosition(33)
    xyidx = pos_table.table().indexOf(pos_table._xy_btn_col)
    z_idx = pos_table.table().indexOf(pos_table._z_btn_col)
    # # i'm not sure why click() isn't working... but this is
    pos_table.table().cellWidget(0, xyidx).clicked.emit()
    pos_table.table().cellWidget(0, z_idx).clicked.emit()
    p0 = pos_table.value()[0]
    assert round(p0.x) == 11
    assert round(p0.y) == 22
    assert round(p0.z) == 33

    wdg._mmc.waitForSystem()
    pos_table.move_to_selection.setChecked(True)
    pos_table.table().selectRow(0)
    pos_table._on_selection_change()


<<<<<<< HEAD
def _assert(stage: str, pos_table: CoreConnectedPositionTable) -> None:
    if stage == "Autofocus":
        af_col = pos_table.table().indexOf(pos_table.AF)
        af_btn_col = pos_table.table().indexOf(pos_table._af_btn_col)
        assert not pos_table.use_af.isChecked()
        assert not pos_table.use_af.isEnabled()
        assert pos_table.use_af.toolTip() == "No Autofocus device selected."
        assert pos_table.table().isColumnHidden(af_col)
        assert pos_table.table().isColumnHidden(af_btn_col)
    elif stage == "XY":
        x_col = pos_table.table().indexOf(pos_table.X)
        y_col = pos_table.table().indexOf(pos_table.Y)
        xy_btn_col = pos_table.table().indexOf(pos_table._xy_btn_col)
        assert pos_table.table().isColumnHidden(x_col)
        assert pos_table.table().isColumnHidden(y_col)
        assert pos_table.table().isColumnHidden(xy_btn_col)
        xy = [(v.x, v.y) for v in pos_table.value()]
        assert all(x is None and y is None for x, y in xy)
    elif stage == "Z":
        z_col = pos_table.table().indexOf(pos_table.Z)
        z_btn_col = pos_table.table().indexOf(pos_table._z_btn_col)
        assert not pos_table.include_z.isChecked()
        assert not pos_table.include_z.isEnabled()
        assert pos_table.include_z.toolTip() == "No Focus device selected."
        assert pos_table.table().isColumnHidden(z_col)
        assert pos_table.table().isColumnHidden(z_btn_col)
        z = [v.z for v in pos_table.value()]
        assert all(z is None for z in z)


@pytest.mark.parametrize("stage", ["XY", "Z", "Autofocus"])
=======
def _assert_position_wdg_state(
    stage: str, pos_table: CoreConnectedPositionTable, is_hidden: bool
) -> None:
    """Assert the correct widget state for the given stage."""
    if stage == "XY":
        # both x and y columns should be hidden if XY device is not loaded/selected
        x_col = pos_table.table().indexOf(pos_table.X)
        y_col = pos_table.table().indexOf(pos_table.Y)
        x_hidden = pos_table.table().isColumnHidden(x_col)
        y_hidden = pos_table.table().isColumnHidden(y_col)
        assert x_hidden == is_hidden
        assert y_hidden == is_hidden
        # the set position button should be hidden if XY device is not loaded/selected
        xy_btn_col = pos_table.table().indexOf(pos_table._xy_btn_col)
        xy_btn_hidden = pos_table.table().isColumnHidden(xy_btn_col)
        assert xy_btn_hidden == is_hidden
        # values() should return None for x and y if XY device is not loaded/selected
        if is_hidden:
            xy = [(v.x, v.y) for v in pos_table.value()]
            assert all(x is None and y is None for x, y in xy)
    elif stage == "Z":
        # the set position button should be hidden
        z_btn_col = pos_table.table().indexOf(pos_table._z_btn_col)
        assert pos_table.table().isColumnHidden(z_btn_col)
        # values() should return None for z
        if is_hidden:
            z = [v.z for v in pos_table.value()]
            assert all(z is None for z in z)
        # the include z checkbox should be unchecked
        assert not pos_table.include_z.isChecked()
        # the include z checkbox should be disabled if Z device is not loaded/selected
        assert pos_table.include_z.isEnabled() == (not is_hidden)
        # tooltip should should change if Z device is not loaded/selected
        tooltip = "Focus device unavailable." if is_hidden else ""
        assert pos_table.include_z.toolTip() == tooltip


@pytest.mark.parametrize("stage", ["XY", "Z"])
>>>>>>> fb25f653
def test_core_connected_position_wdg_cfg_loaded(
    stage: str, qtbot: QtBot, global_mmcore: CMMCorePlus
) -> None:
    # if XY or Z device is not loaded, the XY or Z columns should be hidden and
    # values() should return None for x, y and/or z. This behavior should change
    # when a new cfg with XY or Z device is loaded.
    mmc = global_mmcore
    mmc.unloadDevice(stage)

    wdg = MDAWidget()
    qtbot.addWidget(wdg)
    wdg.show()

    pos_table = wdg.stage_positions
    assert isinstance(pos_table, CoreConnectedPositionTable)

    wdg.setValue(MDA)
<<<<<<< HEAD
    _assert(stage, pos_table)
=======

    # stage is not loaded
    _assert_position_wdg_state(stage, pos_table, is_hidden=True)
>>>>>>> fb25f653

    with qtbot.waitSignal(mmc.events.systemConfigurationLoaded):
        mmc.loadSystemConfiguration(TEST_CONFIG)

    # stage is loaded (systemConfigurationLoaded is triggered)
    _assert_position_wdg_state(stage, pos_table, is_hidden=False)

    elif stage == "Autofocus":
        assert pos_table.use_af.isEnabled()
        assert pos_table.use_af.toolTip() == ""


@pytest.mark.parametrize("stage", ["XY", "Z", "Autofocus"])
def test_core_connected_position_wdg_property_changed(
    stage: str, qtbot: QtBot, global_mmcore: CMMCorePlus
) -> None:
    # if XY or Z device is are loaded but not set as default device, the XY or Z columns
    # should be hidden and values() should return None for x, y and/or z. This behavior
    # should change when XY or Z device is set as default device.
    mmc = global_mmcore

    with qtbot.waitSignal(mmc.events.propertyChanged):
        if stage == "XY":
            mmc.setProperty("Core", "XYStage", "")
        elif stage == "Z":
            mmc.setProperty("Core", "Focus", "")
        elif stage == "Autofocus":
            mmc.setProperty("Core", "AutoFocus", "")
        mmc.waitForSystem()

    wdg = MDAWidget()
    qtbot.addWidget(wdg)
    wdg.show()

    pos_table = wdg.stage_positions
    assert isinstance(pos_table, CoreConnectedPositionTable)

    wdg.setValue(MDA)
<<<<<<< HEAD
    _assert(stage, pos_table)
=======

    # stage is not set as default device
    _assert_position_wdg_state(stage, pos_table, is_hidden=True)
>>>>>>> fb25f653

    with qtbot.waitSignal(mmc.events.propertyChanged):
        if stage == "XY":
            mmc.setProperty("Core", "XYStage", "XY")
        elif stage == "Z":
            mmc.setProperty("Core", "Focus", "Z")
<<<<<<< HEAD
            assert pos_table.include_z.isEnabled()
            assert pos_table.include_z.toolTip() == ""
        elif stage == "Autofocus":
            mmc.setProperty("Core", "AutoFocus", "Autofocus")
            assert pos_table.use_af.isEnabled()
            assert pos_table.use_af.toolTip() == ""
=======

    # stage is set as default device (propertyChanged is triggered)
    _assert_position_wdg_state(stage, pos_table, is_hidden=False)


def test_core_position_table_add_position(qtbot: QtBot) -> None:
    wdg = MDAWidget()
    qtbot.addWidget(wdg)
    wdg.show()

    pos_table = wdg.stage_positions
    assert isinstance(pos_table, CoreConnectedPositionTable)

    wdg._mmc.setXYPosition(11, 22)
    wdg._mmc.setZPosition(33)
    with qtbot.waitSignals([pos_table.valueChanged], order="strict", timeout=1000):
        pos_table.act_add_row.trigger()
    val = pos_table.value()[-1]
    assert round(val.x, 1) == 11
    assert round(val.y, 1) == 22
    assert round(val.z, 1) == 33
>>>>>>> fb25f653
<|MERGE_RESOLUTION|>--- conflicted
+++ resolved
@@ -81,39 +81,6 @@
     pos_table._on_selection_change()
 
 
-<<<<<<< HEAD
-def _assert(stage: str, pos_table: CoreConnectedPositionTable) -> None:
-    if stage == "Autofocus":
-        af_col = pos_table.table().indexOf(pos_table.AF)
-        af_btn_col = pos_table.table().indexOf(pos_table._af_btn_col)
-        assert not pos_table.use_af.isChecked()
-        assert not pos_table.use_af.isEnabled()
-        assert pos_table.use_af.toolTip() == "No Autofocus device selected."
-        assert pos_table.table().isColumnHidden(af_col)
-        assert pos_table.table().isColumnHidden(af_btn_col)
-    elif stage == "XY":
-        x_col = pos_table.table().indexOf(pos_table.X)
-        y_col = pos_table.table().indexOf(pos_table.Y)
-        xy_btn_col = pos_table.table().indexOf(pos_table._xy_btn_col)
-        assert pos_table.table().isColumnHidden(x_col)
-        assert pos_table.table().isColumnHidden(y_col)
-        assert pos_table.table().isColumnHidden(xy_btn_col)
-        xy = [(v.x, v.y) for v in pos_table.value()]
-        assert all(x is None and y is None for x, y in xy)
-    elif stage == "Z":
-        z_col = pos_table.table().indexOf(pos_table.Z)
-        z_btn_col = pos_table.table().indexOf(pos_table._z_btn_col)
-        assert not pos_table.include_z.isChecked()
-        assert not pos_table.include_z.isEnabled()
-        assert pos_table.include_z.toolTip() == "No Focus device selected."
-        assert pos_table.table().isColumnHidden(z_col)
-        assert pos_table.table().isColumnHidden(z_btn_col)
-        z = [v.z for v in pos_table.value()]
-        assert all(z is None for z in z)
-
-
-@pytest.mark.parametrize("stage", ["XY", "Z", "Autofocus"])
-=======
 def _assert_position_wdg_state(
     stage: str, pos_table: CoreConnectedPositionTable, is_hidden: bool
 ) -> None:
@@ -134,6 +101,7 @@
         if is_hidden:
             xy = [(v.x, v.y) for v in pos_table.value()]
             assert all(x is None and y is None for x, y in xy)
+
     elif stage == "Z":
         # the set position button should be hidden
         z_btn_col = pos_table.table().indexOf(pos_table._z_btn_col)
@@ -150,9 +118,21 @@
         tooltip = "Focus device unavailable." if is_hidden else ""
         assert pos_table.include_z.toolTip() == tooltip
 
-
-@pytest.mark.parametrize("stage", ["XY", "Z"])
->>>>>>> fb25f653
+    elif stage == "Autofocus":
+        # the set position button should be hidden
+        af_btn_col = pos_table.table().indexOf(pos_table._af_btn_col)
+        assert pos_table.table().isColumnHidden(af_btn_col)
+        # the use autofocus checkbox should be unchecked
+        assert not pos_table.use_af.isChecked()
+        # the use autofocus checkbox should be disabled if Autofocus device is not
+        # loaded/selected
+        assert pos_table.use_af.isEnabled() == (not is_hidden)
+        # tooltip should should change if Autofocus device is not loaded/selected
+        tooltip = "AutoFocus device unavailable." if is_hidden else ""
+        assert pos_table.use_af.toolTip() == tooltip
+
+
+@pytest.mark.parametrize("stage", ["XY", "Z", "Autofocus"])
 def test_core_connected_position_wdg_cfg_loaded(
     stage: str, qtbot: QtBot, global_mmcore: CMMCorePlus
 ) -> None:
@@ -170,32 +150,25 @@
     assert isinstance(pos_table, CoreConnectedPositionTable)
 
     wdg.setValue(MDA)
-<<<<<<< HEAD
-    _assert(stage, pos_table)
-=======
 
     # stage is not loaded
     _assert_position_wdg_state(stage, pos_table, is_hidden=True)
->>>>>>> fb25f653
 
     with qtbot.waitSignal(mmc.events.systemConfigurationLoaded):
         mmc.loadSystemConfiguration(TEST_CONFIG)
 
     # stage is loaded (systemConfigurationLoaded is triggered)
     _assert_position_wdg_state(stage, pos_table, is_hidden=False)
-
-    elif stage == "Autofocus":
-        assert pos_table.use_af.isEnabled()
-        assert pos_table.use_af.toolTip() == ""
 
 
 @pytest.mark.parametrize("stage", ["XY", "Z", "Autofocus"])
 def test_core_connected_position_wdg_property_changed(
     stage: str, qtbot: QtBot, global_mmcore: CMMCorePlus
 ) -> None:
-    # if XY or Z device is are loaded but not set as default device, the XY or Z columns
-    # should be hidden and values() should return None for x, y and/or z. This behavior
-    # should change when XY or Z device is set as default device.
+    # if XY, Z or Autofocus device are loaded but not set as default device, the XY, Z
+    # or Autofocus columns should be hidden and values() should return None.
+    # This behavior should change when XY, Z dor Autofocus device is set as default
+    # device.
     mmc = global_mmcore
 
     with qtbot.waitSignal(mmc.events.propertyChanged):
@@ -215,27 +188,17 @@
     assert isinstance(pos_table, CoreConnectedPositionTable)
 
     wdg.setValue(MDA)
-<<<<<<< HEAD
-    _assert(stage, pos_table)
-=======
 
     # stage is not set as default device
     _assert_position_wdg_state(stage, pos_table, is_hidden=True)
->>>>>>> fb25f653
 
     with qtbot.waitSignal(mmc.events.propertyChanged):
         if stage == "XY":
             mmc.setProperty("Core", "XYStage", "XY")
         elif stage == "Z":
             mmc.setProperty("Core", "Focus", "Z")
-<<<<<<< HEAD
-            assert pos_table.include_z.isEnabled()
-            assert pos_table.include_z.toolTip() == ""
         elif stage == "Autofocus":
             mmc.setProperty("Core", "AutoFocus", "Autofocus")
-            assert pos_table.use_af.isEnabled()
-            assert pos_table.use_af.toolTip() == ""
-=======
 
     # stage is set as default device (propertyChanged is triggered)
     _assert_position_wdg_state(stage, pos_table, is_hidden=False)
@@ -256,5 +219,4 @@
     val = pos_table.value()[-1]
     assert round(val.x, 1) == 11
     assert round(val.y, 1) == 22
-    assert round(val.z, 1) == 33
->>>>>>> fb25f653
+    assert round(val.z, 1) == 33