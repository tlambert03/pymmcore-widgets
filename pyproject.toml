--- conflicted
+++ resolved
@@ -48,11 +48,7 @@
 dynamic = ["version"]
 dependencies = [
     'fonticon-materialdesignicons6',
-<<<<<<< HEAD
-    'pymmcore-plus[cli] >=0.10.0',
-=======
     'pymmcore-plus[cli] >=0.10.2',
->>>>>>> 3df49c2a
     'qtpy >=2.0',
     'superqt[quantity] >=0.6.5',
     'useq-schema >=0.4.7',
